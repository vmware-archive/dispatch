--- conflicted
+++ resolved
@@ -105,7 +105,9 @@
 }
 ```
 
-<<<<<<< HEAD
+Change the `"insecure": false` to `"insecure": true` to skip the validation of dispatch server certificates when using the dispatch CLI. *Note:- This is not recommended for production environments.*
+
+
 ### Get the Examples
 
 To get the examples, you will need to clone the dispatch repository 
@@ -115,9 +117,6 @@
 $ git clone https://github.com/vmware/dispatch.git
 $ cd dispatch
 ```
-=======
-Change the `"insecure": false` to `"insecure": true` to skip the validation of dispatch server certificates when using the dispatch CLI. *Note:- This is not recommended for production environments.*
->>>>>>> 6e0fe320
 
 At this point, the environment is up and working.  Let's seed the service
 with some images and functions:
