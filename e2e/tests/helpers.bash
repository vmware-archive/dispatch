#!/bin/bash

: ${RET_NR:=30}
: ${WAIT_T:=2}

### COMMON FUNCTIONS ###

# retry_simple takes 3 args: command [interval (secs)] [attempts (num)]
retry_simple () {
  count=0
  while [[ $count < ${3} ]]; do
    run bash -c "${1}"
    echo_to_log
    echo "$1 returned status: $status" >> ${BATS_LOG}
    if [[ $status == 0 ]]; then
      return $status
    fi
    sleep ${2}
    count=$((count+1))
  done
  flunk "command failed with exit status $status: $output after ${3} attempts"
}

# values_equal takes 2 values, both must be non-null and equal
values_equal () {
  if [[ "X$1" != "X" ]] || [[ "X$2" != "X" ]] && [[ $1 == $2 ]]; then
    return 0
  else
    return 1
  fi
}

# min_value_met takes 2 values, both must be non-null and 2 must be equal or greater than 1
min_value_met () {
  if [[ "X$1" != "X" ]] || [[ "X$2" != "X" ]] && [[ $2 -ge $1 ]]; then
    return 0
  else
    return 1
  fi
}

export -f min_value_met

function echo_to_log {
  echo "$output" >> ${BATS_LOG}
}

function setup {
  echo "$BATS_TEST_NAME
----------
" >> ${BATS_LOG}
}

function teardown {
  echo "
----------

" >> ${BATS_LOG}
}

function errecho {
  >&2 echo "$@"
}

function only_if_env {
  if [[ ${!1} != "$2" ]]; then
      errecho "This test requires the $1 environment variable to be set to $2. Skipping..."
      skip
  fi
}

function require_env {
  if [[ -z ${!1} ]]; then
      errecho "This test requires the $1 environment variable to be set in order to run."
      exit 1
  fi
}

flunk() {
  { if [ "$#" -eq 0 ]; then cat -
    else echo "$@"
    fi
  } >&2
  return 1
}

fatal() {
  { if [ "$#" -eq 0 ]; then cat -
    else echo "$@"
    fi
  } >&2
  exit 1
}

assert_success() {
  if [ "$status" -ne 0 ]; then
    flunk "command failed with exit status $status: $output"
  elif [ "$#" -gt 0 ]; then
    assert_output "$1"
  fi
}

assert_success_or_fatal() {
  if [ "$status" -ne 0 ]; then
    fatal "command failed with exit status $status: $output"
  elif [ "$#" -gt 0 ]; then
    assert_output "$1"
  fi
}

assert_failure() {
  if [ "$status" -ne 1 ]; then
    flunk $(printf "expected failed exit status=1, got status=%d" $status)
  elif [ "$#" -gt 0 ]; then
    assert_output "$1"
  fi
}

assert_equal() {
  if [ "$1" != "$2" ]; then
    { echo "expected: $1"
      echo "actual:   $2"
    } | flunk
  fi
}

assert_output() {
  local expected
  if [ $# -eq 0 ]; then expected="$(cat -)"
  else expected="$1"
  fi
  assert_equal "$expected" "$output"
}

assert_matches() {
  local pattern="${1}"
  local actual="${2}"

  if [ $# -eq 1 ]; then
    actual="$(cat -)"
  fi

  if ! grep -q "${pattern}" <<<"${actual}"; then
    { echo "pattern: ${pattern}"
      echo "actual:  ${actual}"
    } | flunk
  fi
}

assert_not_matches() {
  local pattern="${1}"
  local actual="${2}"

  if [ $# -eq 1 ]; then
    actual="$(cat -)"
  fi

  if grep -q "${pattern}" <<<"${actual}"; then
    { echo "pattern: ${pattern}"
      echo "actual:  ${actual}"
    } | flunk
  fi
}

assert_empty() {
  local actual="${1}"

  if [ $# -eq 0 ]; then
    actual="$(cat -)"
  fi

  if [ -n "${actual}" ]; then
    { echo "actual: ${actual}"
    } | flunk
  fi
}

assert_line() {
  if [ "$1" -ge 0 ] 2>/dev/null; then
    assert_equal "$2" "$(collapse_ws ${lines[$1]})"
  else
    local line
    for line in "${lines[@]}"; do
      if [ "$(collapse_ws $line)" = "$1" ]; then return 0; fi
    done
    flunk "expected line \`$1'"
  fi
}

refute_line() {
  if [ "$1" -ge 0 ] 2>/dev/null; then
    local num_lines="${#lines[@]}"
    if [ "$1" -lt "$num_lines" ]; then
      flunk "output has $num_lines lines"
    fi
  else
    local line
    for line in "${lines[@]}"; do
      if [ "$line" = "$1" ]; then
        flunk "expected to not find line \`$line'"
      fi
    done
  fi
}

assert() {
  if ! "$@"; then
    flunk "failed: $@"
  fi
}

# Run an arbitrary bash command and validate the output.
#
# usage: run_with_retry <bash command> <success output> [retries] [sleep interval]
#
# example: validate the number of subnets for a given cell ID (success output is 1, retry is 2, sleep is 30s)
#   run_with_retry "aws ec2 describe-subnets --region=$DEFAULT_AWS_REGION --filters 'Name=tag:CellID,Values=${TEST_ID}' | jq '.Subnets[].CidrBlock' | wc -l" 1 2 30
run_with_retry() {
  retries=${3:-${RET_NR}}
  wait_time=${4:-${WAIT_T}}
  for i in $(seq 1 ${retries}); do
      run bash -c "${1}"
      assert_success
      echo_to_log
      if [[ ${output} == ${2} ]]; then
          return 0
      fi
      if [[ ${output} =~ ${2} ]]; then
          return 0
      fi
      sleep ${wait_time}
  done
  echo ${1}
  echo $output
  return 1
}

# Run an arbitrary bash command until it succeeds
#
# usage: run_with_success <bash command> [retries] [sleep interval]
#
run_until_success() {
  retries=${2:-${RET_NR}}
  wait_time=${3:-${WAIT_T}}
  for i in $(seq 1 ${retries}); do
      run bash -c "${1}"
      if [[ ${status} -eq 0 ]]; then
        return 0
      fi
      sleep ${wait_time}
  done
  echo ${1}
  echo $output
  return 1
}

batch_create_images() {
  run dispatch create seed-images
  assert_success
  run bash -c "dispatch get images --json | jq -r .[].name"
  assert_success
  for i in $output; do
      run_with_retry "dispatch get image $i --json | jq -r .status" "READY" 60 2
  done
}

batch_delete_images() {
  run dispatch delete --file ${1}
  assert_success
  run_with_retry "dispatch get base-images --json | jq '. | length'" 0 20 2
}

delete_entities(){
  echo "deleting entity type: ${1}"
  run bash -c "dispatch get ${1} --json | jq -r .[].name"
  assert_success
  for i in $output; do
      run bash -c "dispatch delete ${1} ${i}"
      echo "deleting ${1} ${i}"
  done
  run_with_retry "dispatch get ${1} --json | jq '. | length'" 0 10 2
}

create_test_svc_account(){
  name=${1}
  keydir=${2}
  openssl genrsa -out ${keydir}/private.key 4096
  openssl rsa -in ${keydir}/private.key -pubout -outform PEM -out ${keydir}/public.key

  # Create test service account
  run dispatch iam create serviceaccount \
    ${name}-user \
    --public-key ${keydir}/public.key
  echo_to_log
  assert_success

  # Create test policy for the service account
  run dispatch iam create policy \
    ${name}-policy \
    --subject ${name}-user --action "*" --resource "*"
  echo_to_log
  assert_success
}

delete_test_svc_account(){
  name=${1}

  run dispatch iam delete serviceaccount ${name}-user
  echo_to_log
  assert_success

  run dispatch iam delete policy ${name}-policy
  echo_to_log
  assert_success
}

setup_test_org(){
  org_name=${1}
  keydir=${2}
  # Create test organization
  run dispatch iam create organization ${org_name}
  echo_to_log
  assert_success

  openssl genrsa -out ${keydir}/private.key 4096
  openssl rsa -in ${keydir}/private.key -pubout -outform PEM -out ${keydir}/public.key

  # Create test service account
  run dispatch iam create serviceaccount \
    ${org_name}-user \
    --public-key ${keydir}/public.key \
    --organization ${org_name}
  echo_to_log
  assert_success

  # Create test policy for the service account
  run dispatch iam create policy \
    ${org_name}-policy \
    --subject ${org_name}-user --action "*" --resource "*" \
    --organization ${org_name}
  echo_to_log
  assert_success
}

delete_test_org(){
  org_name=${1}

  run dispatch iam delete serviceaccount ${org_name}-user --organization ${org_name}
  echo_to_log
  assert_success

  run dispatch iam delete policy ${org_name}-policy --organization ${org_name}
  echo_to_log
  assert_success

  run dispatch iam delete organization ${org_name}
}

cleanup() {
  delete_entities subscription
  delete_entities eventdriver
  delete_entities eventdrivertype
<<<<<<< HEAD
  sleep 5s
=======
  delete_entities api
  delete_entities function
  delete_entities secret
  delete_entities image
  delete_entities base-image
>>>>>>> aa959a01
}<|MERGE_RESOLUTION|>--- conflicted
+++ resolved
@@ -360,13 +360,9 @@
   delete_entities subscription
   delete_entities eventdriver
   delete_entities eventdrivertype
-<<<<<<< HEAD
-  sleep 5s
-=======
   delete_entities api
   delete_entities function
   delete_entities secret
   delete_entities image
   delete_entities base-image
->>>>>>> aa959a01
 }