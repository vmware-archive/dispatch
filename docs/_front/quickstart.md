---
layout: default
---
# Installing Dispatch using Dispatch Solo OVA

Dispatch can be installed as an all-in-one OVA. The OVA can be deployed on VMware ESXi™, VMware vCenter Server®, VMware Fusion®, VMware Workstation Player™, or VMware Workstation Pro™ and contains a single virtual machine that runs `dispatch-server`. Use this OVA to get to know Dispatch.

## Download Dispatch OVA
Download the latest [Dispatch Solo OVA](http://vmware-dispatch.s3-website-us-west-2.amazonaws.com/ova/dispatch-latest-solo.ova) in your web browser or using a command-line tool like `curl`:

```bash
$ curl -OL http://vmware-dispatch.s3-website-us-west-2.amazonaws.com/ova/dispatch-latest-solo.ova
```

### Deploy the OVA
When you deploy the OVA to the environment of your choice, you will be prompted to provide some configuration options. Configure those that you need, but if you have DHCP enabled, only the password field should be required:

![Importing Dispatch OVA. Only password is required.]({{ '/assets/images/fusion.png' | relative_url }}){:width="800px"}

<<<<<<< HEAD
### Start the OVA
Once the OVA has started, log in as the `root` user using the password you configured during OVA deployment. (Note: this process will change in future versions.) You can use Dispatch right away — the CLI inside the VM is preconfigured and can be used to deploy functions!
=======
### Start the Virtual Appliance
Once the VM started, login with `root` user (only for alpha version) and password you configured during OVA deployment. You can use dispatch right away - the CLI inside the VM is preconfigured and can be used to deploy functions!
>>>>>>> a96c8c0b

![Dispatch VM comes with CLI preinstalled]({{ '/assets/images/console.png' | relative_url }}){:width="800px"}

## Download Dispatch CLI
You may run the Dispatch CLI locally and point it to your Dispatch VM.

### Get the Latest Release Version
```bash
export LATEST=$(curl -s https://api.github.com/repos/vmware/dispatch/releases/latest | jq -r .name)
```

>Note: If you don't have [jq](https://stedolan.github.io/jq/) and don't want to install it, you can just manually parse
>the JSON response and grab the version.

#### For macOS
```bash
$ curl -OL https://github.com/vmware/dispatch/releases/download/$LATEST/dispatch-darwin
$ chmod +x dispatch-darwin
$ mv dispatch-darwin /usr/local/bin/dispatch
```

#### For Linux
```bash
$ curl -OL https://github.com/vmware/dispatch/releases/download/$LATEST/dispatch-linux
$ chmod +x dispatch-linux
$ mv dispatch-linux /usr/local/bin/dispatch
```

### Configure and install Dispatch CLI:

Fetch the IP address of your Dispatch VM that is reachable from your machine, as this will be used the host for Dispatch services.  The simplest way of getting your IP address is simply running `ifconfig eth0` from within the
VM:

![Get IP]({{ '/assets/images/get-IP.png' | relative_url }}){:width="800px"}


```bash
export DISPATCH_HOST=10.64.237.69 # replace with your IP
```

Create a Dispatch config file `$HOME/.dispatch/config.json` like this:
```bash
cat << EOF > $HOME/.dispatch/config.json
{
    "current": "solo",
    "contexts": {
        "solo": {
            "host": "${DISPATCH_HOST}",
            "port": 8080,
            "scheme": "http",
            "organization": "dispatch",
            "cookie": "cookie",
            "insecure": true,
            "api-https-port": 443
        }
    }
}
EOF
```

## Hello World

At this point, the environment is up and working.  Seed the service
with some images and build our first function:

```bash
$ dispatch create seed-images
Created BaseImage: nodejs-base
Created BaseImage: python3-base
Created BaseImage: powershell-base
Created BaseImage: java-base
Created Image: nodejs
Created Image: python3
Created Image: powershell
Created Image: java
```
```bash
$ dispatch get images
     NAME    |   URL                |    BASEIMAGE    | STATUS | CREATED DATE
-----------------------------------------------------------------------------
  java       | dispatch/f23f029e... | java-base       | READY  | ...
  nodejs     | dispatch/6f04f67d... | nodejs-base     | READY  | ...
  powershell | dispatch/edcbdda8... | powershell-base | READY  | ...
  python3    | dispatch/1937b329... | python3-base    | READY  | ...
```
Create a `hello.py` function:
```bash
$ cat << EOF > hello.py
def handle(ctx, payload):
    name = "Noone"
    place = "Nowhere"
    if payload:
        name = payload.get("name", name)
        place = payload.get("place", place)
    return {"myField": "Hello, %s from %s" % (name, place)}
EOF
```
```bash
$ dispatch create function hello-world --image python3 ./hello.py
Created function: hello-world
```
Wait for the function to become `READY`:
```bash
$ dispatch get function
     NAME     |  FUNCTIONIMAGE            | STATUS | CREATED DATE
-----------------------------------------------------------------
  hello-world | dispatch/func-ead7912d... | READY  | ...
```
Execute the function:
```bash
$ dispatch exec hello-world --input '{"name": "Jon", "place": "Winterfell"}' --wait
{
    "blocking": true,
    "executedTime": 1542240146,
    "faasId": "ead7912d-1f18-4577-91ee-de4415ee10d0",
    "finishedTime": 1542240146,
    "functionId": "7f37559d-a182-446f-bb6f-b41fbcff1368",
    "functionName": "hello-world",
    "input": {
        "name": "Jon",
        "place": "Winterfell"
    },
    "logs": {
        "stderr": null,
        "stdout": null,
    },
    "name": "09bc2e3b-bc7a-49b3-ac23-e11a3ade89a5",
    "output": {
        "myField": "Hello, Jon from Winterfell"
    },
    "reason": null,
    "secrets": [],
    "services": null,
    "status": "READY",
    "tags": []
}
```

Check out the [examples section]({{ '/documentation/documentation/examples/examples' | relative_url }}) for a full list of examples.

Now go build something!<|MERGE_RESOLUTION|>--- conflicted
+++ resolved
@@ -17,13 +17,8 @@
 
 ![Importing Dispatch OVA. Only password is required.]({{ '/assets/images/fusion.png' | relative_url }}){:width="800px"}
 
-<<<<<<< HEAD
-### Start the OVA
-Once the OVA has started, log in as the `root` user using the password you configured during OVA deployment. (Note: this process will change in future versions.) You can use Dispatch right away — the CLI inside the VM is preconfigured and can be used to deploy functions!
-=======
 ### Start the Virtual Appliance
-Once the VM started, login with `root` user (only for alpha version) and password you configured during OVA deployment. You can use dispatch right away - the CLI inside the VM is preconfigured and can be used to deploy functions!
->>>>>>> a96c8c0b
+Once the VM has started, log in as the `root` user using the password you configured during OVA deployment. (Note: this process will change in future versions.) You can use Dispatch right away — the CLI inside the VM is preconfigured and can be used to deploy functions!
 
 ![Dispatch VM comes with CLI preinstalled]({{ '/assets/images/console.png' | relative_url }}){:width="800px"}
 
