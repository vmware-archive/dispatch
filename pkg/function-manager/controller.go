--- conflicted
+++ resolved
@@ -40,15 +40,10 @@
 }
 
 // Add creates new functions (and function images) for the configured FaaS
-<<<<<<< HEAD
-func (h *funcEntityHandler) Add(obj entitystore.Entity) (err error) {
-	defer trace.Trace("")()
-=======
 func (h *funcEntityHandler) Add(ctx context.Context, obj entitystore.Entity) (err error) {
 	span, ctx := trace.Trace(ctx, "")
 	defer span.Finish()
 
->>>>>>> b7322220
 	e := obj.(*functions.Function)
 
 	defer func() {
