--- conflicted
+++ resolved
@@ -58,23 +58,14 @@
 	}
 
 	type output struct {
-<<<<<<< HEAD
-		APIs            []*apiModels.API            `json:"api"`
-		BaseImages      []*imageModels.BaseImage    `json:"baseImages"`
-		Images          []*imageModels.Image        `json:"images"`
-		Functions       []*functionModels.Function  `json:"functions"`
-		Secrets         []*secretModels.Secret      `json:"secrets"`
-		Policies        []*iamModels.Policy         `json:"policies"`
-		ServiceAccounts []*iamModels.ServiceAccount `json:"serviceaccounts"`
-=======
 		APIs             []*apiModels.API                 `json:"api"`
 		BaseImages       []*imageModels.BaseImage         `json:"baseImages"`
 		Images           []*imageModels.Image             `json:"images"`
 		Functions        []*functionModels.Function       `json:"functions"`
 		Secrets          []*secretModels.Secret           `json:"secrets"`
-		Policies         []*policyModels.Policy           `json:"policies"`
+		Policies         []*iamModels.Policy              `json:"policies"`
 		ServiceInstances []*serviceModels.ServiceInstance `json:"serviceInstances"`
->>>>>>> 599f4997
+		ServiceAccounts  []*iamModels.ServiceAccount      `json:"serviceaccounts"`
 	}
 
 	o := output{}
@@ -167,32 +158,30 @@
 			}
 			o.Policies = append(o.Policies, m)
 			fmt.Fprintf(out, "Created %s: %s\n", docKind, *m.Name)
-<<<<<<< HEAD
-		case utils.ServiceAccountKind:
-			m := &iamModels.ServiceAccount{}
-			err = yaml.Unmarshal(doc, &m)
-			if err != nil {
-				return errors.Wrapf(err, "Error decoding service account document &s", string(doc))
-=======
 		case utils.ServiceInstanceKind:
 			m := &serviceModels.ServiceInstance{}
 			err := yaml.Unmarshal(doc, &m)
 			if err != nil {
 				return errors.Wrapf(err, "Error decoding service instance document &s", string(doc))
->>>>>>> 599f4997
-			}
-			err = actionMap[docKind](m)
-			if err != nil {
-				return err
-			}
-<<<<<<< HEAD
+			}
+			err = actionMap[docKind](m)
+			if err != nil {
+				return err
+			}
+			o.ServiceInstances = append(o.ServiceInstances, m)
+			fmt.Fprintf(out, "Created %s: %s\n", docKind, *m.Name)
+		case utils.ServiceAccountKind:
+			m := &iamModels.ServiceAccount{}
+			err = yaml.Unmarshal(doc, &m)
+			if err != nil {
+				return errors.Wrapf(err, "Error decoding service account document &s", string(doc))
+			}
+			err = actionMap[docKind](m)
+			if err != nil {
+				return err
+			}
 			o.ServiceAccounts = append(o.ServiceAccounts, m)
 			fmt.Fprintf(out, "Created %s: %s\n", docKind, *m.Name)
-
-=======
-			o.ServiceInstances = append(o.ServiceInstances, m)
-			fmt.Fprintf(out, "Created %s: %s\n", docKind, *m.Name)
->>>>>>> 599f4997
 		default:
 			continue
 		}
@@ -222,19 +211,11 @@
 			}
 
 			createMap := map[string]modelAction{
-<<<<<<< HEAD
-				utils.ImageKind:     CallCreateImage,
-				utils.BaseImageKind: CallCreateBaseImage,
-				utils.FunctionKind:  CallCreateFunction,
-				utils.SecretKind:    CallCreateSecret,
-=======
 				utils.ImageKind:           CallCreateImage,
 				utils.BaseImageKind:       CallCreateBaseImage,
 				utils.FunctionKind:        CallCreateFunction,
 				utils.SecretKind:          CallCreateSecret,
-				utils.PolicyKind:          CallCreatePolicy,
 				utils.ServiceInstanceKind: CallCreateServiceInstance,
->>>>>>> 599f4997
 			}
 
 			err := importFile(out, errOut, cmd, args, createMap)
@@ -255,10 +236,6 @@
 	cmd.AddCommand(NewCmdCreateEventDriver(out, errOut))
 	cmd.AddCommand(NewCmdCreateEventDriverType(out, errOut))
 	cmd.AddCommand(NewCmdCreateApplication(out, errOut))
-<<<<<<< HEAD
-=======
-	cmd.AddCommand(NewCmdCreatePolicy(out, errOut))
 	cmd.AddCommand(NewCmdCreateServiceInstance(out, errOut))
->>>>>>> 599f4997
 	return cmd
 }